--- conflicted
+++ resolved
@@ -314,13 +314,8 @@
 
 #: pikaur/install_cli.py:543
 #, python-brace-format
-<<<<<<< HEAD
-msgid "{name} AUR repository is up to date -- skipping"
-msgstr "{name} O repositório AUR está atualizado -- ignorando"
-=======
 msgid "{name} AUR repository is up to date - skipping"
 msgstr "{name} O repositório AUR está atualizado - ignorando"
->>>>>>> db55ac84
 
 #: pikaur/install_cli.py:585
 #, python-brace-format
